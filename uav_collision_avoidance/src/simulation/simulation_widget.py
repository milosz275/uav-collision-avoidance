"""Simulation widget for the main window of the simulation app"""

from math import cos, radians
from typing import List

from PySide6.QtCore import Qt, QPointF, Signal
from PySide6.QtGui import QPaintEvent, QPainter, QKeyEvent, \
    QMouseEvent, QIcon, QPixmap, QCloseEvent, QVector3D
from PySide6.QtWidgets import QWidget, QApplication

from src.aircraft.aircraft import Aircraft
from src.aircraft.aircraft_fcc import AircraftFCC
from src.aircraft.aircraft_vehicle import AircraftVehicle
from src.simulation.simulation_fps import SimulationFPS
from src.simulation.simulation_settings import SimulationSettings

class SimulationWidget(QWidget):
    """Main widget representing the simulation"""
    stop_signal = Signal(str)
    def __init__(self, aircrafts : List[Aircraft],
                 simulation_fps : SimulationFPS, simulation_state : SimulationSettings):
        super().__init__()
        self.aircrafts = aircrafts
        self.aircraft_vehicles : List[AircraftVehicle] = [
            aircraft.vehicle for aircraft in self.aircrafts]
        self.aircraft_fccs : List[AircraftFCC] = [
            aircraft.fcc for aircraft in self.aircrafts]
        self.simulation_fps = simulation_fps
        self.simulation_state = simulation_state

        self.bounding_box_resolution = [SimulationSettings.resolution[0], SimulationSettings.resolution[1]]
        window_width : float = SimulationSettings.resolution[0] + 10
        window_height : float = SimulationSettings.resolution[1] + 10
        self.setGeometry(
            SimulationSettings.screen_resolution.width() / 2 - window_width / 2,
            SimulationSettings.screen_resolution.height() / 2 - window_height / 2,
            window_width,
            window_height)
        self.setStyleSheet("background-color: white;")
        self.setWindowTitle(QApplication.applicationName() + " " + QApplication.applicationVersion())

        self.icon = QIcon()
        self.icon.addPixmap(self.simulation_state.aircraft_pixmap, QIcon.Mode.Normal, QIcon.State.Off)
        self.setWindowIcon(self.icon)
        return

    def paintEvent(self, event: QPaintEvent) -> None:
        """Qt method painting the aircrafts"""
        if self.simulation_state.aircraft_pixmap.isNull():
            return super().paintEvent(event)
        self.simulation_fps.count_frame()
        scale : float = self.simulation_state.gui_scale
        for aircraft in self.aircraft_vehicles:
            size : float = aircraft.size * scale
            pixmap : QPixmap = self.simulation_state.aircraft_pixmap.scaled(
                size * abs(cos(radians(aircraft.roll_angle))),
                size * abs(cos(radians(aircraft.pitch_angle)))
            )
            # aircraft
            painter = QPainter(self)
            painter.setRenderHint(QPainter.RenderHint.Antialiasing, True)
            painter.setRenderHint(QPainter.RenderHint.SmoothPixmapTransform, True)
            painter.translate(QPointF(
                aircraft.position.x() * scale,
                aircraft.position.y() * scale))
            painter.rotate(aircraft.yaw_angle)
            painter.translate(QPointF(
                -size / 2,
                -size / 2))
            painter.drawPixmap(0, 0, pixmap)
            painter.drawEllipse(0, 0,
<<<<<<< HEAD
                size * abs(cos(radians(aircraft.roll_angle))),
                size * abs(cos(radians(aircraft.pitch_angle))))
=======
                aircraft.size * abs(cos(radians(aircraft.roll_angle))),
                aircraft.size * abs(cos(radians(aircraft.pitch_angle))))
            painter.rotate(-aircraft.yaw_angle)
            painter.drawText(10, 10, f"Aircraft {aircraft.aircraft_id}")
>>>>>>> 73fd1dc9
            painter.end()

            # destinations
            painter = QPainter(self)
            painter.setBrush(Qt.BrushStyle.SolidPattern)
<<<<<<< HEAD
            for destination in self.aircraft_fccs[aircraft.aircraft_id].destinations:
=======
            for idx, destination in enumerate(aircraft.fcc.destinations):
>>>>>>> 73fd1dc9
                painter.drawEllipse(
                    destination.x() * scale - 5,
                    destination.y() * scale - 5,
                    10, 10)
                painter.drawText(
                    destination.x() + 10,
                    destination.y() + 10,
                    f"Destination {idx} of Aircraft {aircraft.aircraft_id}")
            painter.end()
        return super().paintEvent(event)

    def mousePressEvent(self, event: QMouseEvent) -> None:
        """Qt method controlling single click mouse input"""
        scale : float = self.simulation_state.gui_scale
        print("click x: " + str(event.pos().x() / scale) + "; y: " + str(event.pos().y() / scale))
        if event.button() == Qt.MouseButton.LeftButton:
            self.aircraft_fccs[0].push_destination_top(QVector3D(
                float(event.pos().x() / scale),
                float(event.pos().y() / scale),
                1000.0))
        elif event.button() == Qt.MouseButton.RightButton:
            self.aircraft_fccs[0].append_destination(QVector3D(
                float(event.pos().x() / scale),
                float(event.pos().y() / scale),
                1000.0))
        elif event.button() == Qt.MouseButton.MiddleButton:
            self.aircraft_vehicles[0].teleport(
                float(event.pos().x() / scale),
                float(event.pos().y() / scale),
                1000.0)
        return super().mousePressEvent(event)
    
    def mouseDoubleClickEvent(self, event: QMouseEvent) -> None:
        """Qt method controlling double click mouse input"""
        QApplication.beep()
        return super().mouseDoubleClickEvent(event)

    def keyPressEvent(self, event: QKeyEvent) -> None:
        """Qt method controlling keyboard input"""
        if event.isAutoRepeat():
            return super().keyPressEvent(event)
        if event.key() == Qt.Key.Key_Escape:
            self.close()
        elif event.key() == Qt.Key.Key_Slash:
            self.simulation_state.toggle_pause()
        elif event.key() == Qt.Key.Key_R:
            self.simulation_state.reset()
        if self.aircrafts[0]:
            if event.key() == Qt.Key.Key_A:
                self.aircraft_fccs[0].target_yaw_angle = -90.0
            elif event.key() == Qt.Key.Key_D:
                self.aircraft_fccs[0].target_yaw_angle = 90.0
            elif event.key() == Qt.Key.Key_W:
                self.aircraft_fccs[0].target_yaw_angle = 0.0
            elif event.key() == Qt.Key.Key_S:
                self.aircraft_fccs[0].target_yaw_angle = 180.0
        if self.aircrafts[1]:
            if event.key() == Qt.Key.Key_Left:
                self.aircraft_fccs[1].target_yaw_angle = -90.0
            elif event.key() == Qt.Key.Key_Right:
                self.aircraft_fccs[1].target_yaw_angle = 90.0
            elif event.key() == Qt.Key.Key_Up:
                self.aircraft_fccs[1].target_yaw_angle = 0.0
            elif event.key() == Qt.Key.Key_Down:
                self.aircraft_fccs[1].target_yaw_angle = 180.0
        return super().keyPressEvent(event)
    
    def keyReleaseEvent(self, event: QKeyEvent) -> None:
        """Qt method controlling keyboard input"""
        if event.key() == Qt.Key.Key_Slash and event.isAutoRepeat() and self.simulation_state.is_paused:
            self.simulation_state.toggle_pause()
        return super().keyReleaseEvent(event)

    def closeEvent(self, event: QCloseEvent) -> None:
        """Qt method performed on the main window close event"""
        self.stop_signal.emit("stop")
        event.accept()
        return super().closeEvent(event)<|MERGE_RESOLUTION|>--- conflicted
+++ resolved
@@ -52,6 +52,7 @@
         scale : float = self.simulation_state.gui_scale
         for aircraft in self.aircraft_vehicles:
             size : float = aircraft.size * scale
+            yaw_angle : float = aircraft.yaw_angle
             pixmap : QPixmap = self.simulation_state.aircraft_pixmap.scaled(
                 size * abs(cos(radians(aircraft.roll_angle))),
                 size * abs(cos(radians(aircraft.pitch_angle)))
@@ -63,31 +64,22 @@
             painter.translate(QPointF(
                 aircraft.position.x() * scale,
                 aircraft.position.y() * scale))
-            painter.rotate(aircraft.yaw_angle)
+            painter.rotate(yaw_angle)
             painter.translate(QPointF(
                 -size / 2,
                 -size / 2))
             painter.drawPixmap(0, 0, pixmap)
             painter.drawEllipse(0, 0,
-<<<<<<< HEAD
                 size * abs(cos(radians(aircraft.roll_angle))),
                 size * abs(cos(radians(aircraft.pitch_angle))))
-=======
-                aircraft.size * abs(cos(radians(aircraft.roll_angle))),
-                aircraft.size * abs(cos(radians(aircraft.pitch_angle))))
-            painter.rotate(-aircraft.yaw_angle)
+            painter.rotate(-yaw_angle)
             painter.drawText(10, 10, f"Aircraft {aircraft.aircraft_id}")
->>>>>>> 73fd1dc9
             painter.end()
 
             # destinations
             painter = QPainter(self)
             painter.setBrush(Qt.BrushStyle.SolidPattern)
-<<<<<<< HEAD
-            for destination in self.aircraft_fccs[aircraft.aircraft_id].destinations:
-=======
-            for idx, destination in enumerate(aircraft.fcc.destinations):
->>>>>>> 73fd1dc9
+            for idx, destination in enumerate(self.aircraft_fccs[aircraft.aircraft_id].destinations):
                 painter.drawEllipse(
                     destination.x() * scale - 5,
                     destination.y() * scale - 5,
